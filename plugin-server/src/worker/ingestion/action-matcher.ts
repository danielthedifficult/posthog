--- conflicted
+++ resolved
@@ -110,13 +110,8 @@
 
     /** Get all actions matched to the event. */
     public async match(
-<<<<<<< HEAD
         event: PostIngestionEvent,
-        person?: IngestionPersonData,
-=======
-        event: IngestionEvent,
         personContainer: LazyPersonContainer,
->>>>>>> 17b1f30f
         elements?: Element[]
     ): Promise<Action[]> {
         const matchingStart = new Date()
