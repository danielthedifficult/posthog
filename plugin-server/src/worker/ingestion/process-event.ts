--- conflicted
+++ resolved
@@ -7,10 +7,7 @@
     Element,
     Hub,
     IngestionPersonData,
-<<<<<<< HEAD
     PostIngestionEvent,
-=======
->>>>>>> 17b1f30f
     PreIngestionEvent,
     RawEvent,
     RawSessionRecordingEvent,
@@ -28,15 +25,6 @@
 import { upsertGroup } from './properties-updater'
 import { TeamManager } from './team-manager'
 
-<<<<<<< HEAD
-export interface EventProcessingResult {
-    event: IEvent | RawSessionRecordingEvent
-    eventId?: number
-    elements?: Element[]
-}
-
-=======
->>>>>>> 17b1f30f
 export class EventsProcessor {
     pluginsServer: Hub
     db: DB
@@ -175,14 +163,10 @@
         return res
     }
 
-<<<<<<< HEAD
-    async createEvent(preIngestionEvent: PreIngestionEvent): Promise<PostIngestionEvent> {
-=======
     async createEvent(
         preIngestionEvent: PreIngestionEvent,
         personContainer: LazyPersonContainer
-    ): Promise<IngestionEvent> {
->>>>>>> 17b1f30f
+    ): Promise<PostIngestionEvent> {
         const {
             eventUuid: uuid,
             event,
@@ -201,13 +185,8 @@
         const groupIdentifiers = this.getGroupIdentifiers(properties)
         const groupsColumns = await this.db.fetchGroupColumnsValues(teamId, groupIdentifiers)
 
-<<<<<<< HEAD
-        let eventPersonProperties: string | undefined
-        let personInfo = preIngestionEvent.person
-=======
         let eventPersonProperties: string | null = null
         let personInfo: IngestionPersonData | undefined = await personContainer.get()
->>>>>>> 17b1f30f
 
         if (personInfo) {
             eventPersonProperties = JSON.stringify({
@@ -227,10 +206,6 @@
             }
         }
 
-<<<<<<< HEAD
-        /** Base event payload which should fit both IEvent (verbatim) and RawEvent (with some additions). */
-=======
->>>>>>> 17b1f30f
         const eventPayload = {
             uuid,
             event: safeClickhouseString(event),
@@ -242,43 +217,22 @@
             created_at: castTimestampOrNow(null, timestampFormat),
         }
 
-<<<<<<< HEAD
-        const useExternalSchemas = this.clickhouseExternalSchemasEnabled(teamId)
-        let message: Buffer | string
-        if (useExternalSchemas) {
-            // Proto ingestion, which is deprecated - we won't support new additions to the schema
-            message = EventProto.encodeDelimited(EventProto.create(eventPayload as IEvent)).finish() as Buffer
-        } else {
-            const rawEvent: RawEvent = {
-                ...eventPayload,
-                person_id: personInfo?.uuid,
-                person_properties: eventPersonProperties,
-                person_created_at: personInfo
-                    ? castTimestampOrNow(personInfo?.created_at, TimestampFormat.ClickHouseSecondPrecision)
-                    : undefined,
-                ...groupsProperties,
-                ...groupsCreatedAt,
-            }
-            message = JSON.stringify(rawEvent)
-        }
-=======
-        const message = JSON.stringify({
+        const rawEvent: RawEvent = {
             ...eventPayload,
             person_id: personInfo?.uuid,
-            person_properties: eventPersonProperties,
+            person_properties: eventPersonProperties ?? undefined,
             person_created_at: personInfo
                 ? castTimestampOrNow(personInfo?.created_at, TimestampFormat.ClickHouseSecondPrecision)
-                : null,
+                : undefined,
             ...groupsColumns,
-        })
->>>>>>> 17b1f30f
+        }
 
         await this.kafkaProducer.queueMessage({
             topic: this.pluginsServer.CLICKHOUSE_JSON_EVENTS_KAFKA_TOPIC,
             messages: [
                 {
                     key: uuid,
-                    value: message,
+                    value: JSON.stringify(rawEvent),
                 },
             ],
         })
