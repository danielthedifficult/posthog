--- conflicted
+++ resolved
@@ -9,10 +9,7 @@
 from django.utils import timezone
 from django.views.decorators.csrf import csrf_exempt
 from rest_framework import status
-<<<<<<< HEAD
-=======
-from sentry_sdk import capture_exception, push_scope
->>>>>>> 823b3e7e
+from sentry_sdk import push_scope
 from statshog.defaults.django import statsd
 
 from posthog.api.utils import determine_team_from_request_data, extract_data_from_request, get_token
@@ -187,7 +184,6 @@
     # determine_team_from_request_data can return None from team, but this is already handled
     ip = None if send_events_to_dead_letter_queue or team.anonymize_ips else get_ip_address(request)  # type: ignore
     for event in events:
-<<<<<<< HEAD
         parse_and_enqueue_event(
             data,
             event,
@@ -200,58 +196,6 @@
             send_events_to_dead_letter_queue,
             fetch_team_error,
         )
-=======
-        try:
-            distinct_id = _get_distinct_id(event)
-        except KeyError:
-            return cors_response(
-                request,
-                generate_exception_response(
-                    "capture",
-                    "You need to set user distinct ID field `distinct_id`.",
-                    code="required",
-                    attr="distinct_id",
-                ),
-            )
-        except ValueError:
-            return cors_response(
-                request,
-                generate_exception_response(
-                    "capture",
-                    "Distinct ID field `distinct_id` must have a non-empty value.",
-                    code="required",
-                    attr="distinct_id",
-                ),
-            )
-        if not event.get("event"):
-            return cors_response(
-                request,
-                generate_exception_response(
-                    "capture", "You need to set user event name, field `event`.", code="required", attr="event"
-                ),
-            )
-
-        site_url = request.build_absolute_uri("/")[:-1]
-        ip = None if team.anonymize_ips else get_ip_address(request)
-
-        if not event.get("properties"):
-            event["properties"] = {}
-
-        # Support test_[apiKey] for users with multiple environments
-        if event["properties"].get("$environment") is None and is_test_environment:
-            event["properties"]["$environment"] = ENVIRONMENT_TEST
-
-        library = event["properties"].get("$lib", "unknown")
-        library_version = event["properties"].get("$lib_version", "unknown")
-        with push_scope() as scope:
-            scope.set_tag("library", library)
-            scope.set_tag("library.version", library_version)
-
-        _ensure_web_feature_flags_in_properties(event, team, distinct_id)
-
-        statsd.incr("posthog_cloud_plugin_server_ingestion")
-        capture_internal(event, distinct_id, ip, site_url, now, sent_at, team.pk)
->>>>>>> 823b3e7e
 
     timer.stop()
     statsd.incr(
@@ -283,6 +227,12 @@
     # Support test_[apiKey] for users with multiple environments
     if event["properties"].get("$environment") is None and is_test_env:
         event["properties"]["$environment"] = ENVIRONMENT_TEST
+
+    library = event["properties"].get("$lib", "unknown")
+    library_version = event["properties"].get("$lib_version", "unknown")
+    with push_scope() as scope:
+        scope.set_tag("library", library)
+        scope.set_tag("library.version", library_version)
 
     if send_to_dead_letter_queue:
         kafka_event = parse_kafka_event_data(
